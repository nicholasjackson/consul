--- conflicted
+++ resolved
@@ -33,13 +33,10 @@
 /docs/connect/mesh_gateway                           /docs/connect/mesh-gateway                        301!
 /docs/connect/ingress_gateway                        /docs/connect/ingress-gateway                     301!
 /docs/connect/terminating_gateway                    /docs/connect/terminating-gateway                 301!
-<<<<<<< HEAD
-/docs/k8s/connect                                    /docs/k8s/connect/overview                        301!
-=======
 /docs/connect/mesh_gateway.html                      /docs/connect/mesh-gateway                        301!
 /docs/connect/ingress_gateway.html                   /docs/connect/ingress-gateway                     301!
 /docs/connect/terminating_gateway.html               /docs/connect/terminating-gateway                 301!
->>>>>>> ecc40656
+/docs/k8s/connect                                    /docs/k8s/connect/overview                        301!
 
 # CLI renames
 
